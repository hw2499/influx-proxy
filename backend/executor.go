// Copyright 2021 Shiwen Cheng. All rights reserved.
// Use of this source code is governed by a MIT
// license that can be found in the LICENSE file.

package backend

import (
	"bytes"
	"errors"
	"fmt"
	"log"
	"math/rand"
	"net/http"
	"sync"

	"github.com/chengshiwen/influx-proxy/util"
	"github.com/influxdata/influxdb1-client/models"
)

var (
	ErrEmptyQuery          = errors.New("empty query")
	ErrDatabaseNotFound    = errors.New("database not found")
	ErrBackendsUnavailable = errors.New("backends unavailable")
	ErrGetMeasurement      = errors.New("can't get measurement")
	ErrGetBackends         = errors.New("can't get backends")
)

func query(w http.ResponseWriter, req *http.Request, ip *Proxy, key string, fn func(*Backend, *http.Request, http.ResponseWriter) ([]byte, error)) (body []byte, err error) {
	// pass non-active, rewriting or write-only.
	perms := rand.Perm(len(ip.Circles()))
	for _, p := range perms {
		be := ip.Circle(p).GetBackend(key)
		if !be.IsActive() || be.IsRewriting() || be.IsWriteOnly() {
			continue
		}
		body, err = fn(be, req, w)
		if err == nil {
			return
		}
	}

	// pass non-active, non-writing (excluding rewriting and write-only).
	backends := ip.GetBackends(key)
	for _, be := range backends {
		if !be.IsActive() || !(be.IsRewriting() || be.IsWriteOnly()) {
			continue
		}
		body, err = fn(be, req, w)
		if err == nil {
			return
		}
	}

	if err != nil {
		return
	}
	return nil, ErrBackendsUnavailable
}

func ReadProm(w http.ResponseWriter, req *http.Request, ip *Proxy, db, meas string) (err error) {
	// all circles -> backend by key(db,meas) -> select or show
	key := GetKey(db, meas)
	fn := func(be *Backend, req *http.Request, w http.ResponseWriter) ([]byte, error) {
		err = be.ReadProm(req, w)
		return nil, err
	}
	_, err = query(w, req, ip, key, fn)
	return
}

func QueryFlux(w http.ResponseWriter, req *http.Request, ip *Proxy, bucket, meas string) (err error) {
	// all circles -> backend by key(org,bucket,meas) -> query flux
	key := GetKey(bucket, meas)
	fn := func(be *Backend, req *http.Request, w http.ResponseWriter) ([]byte, error) {
		err = be.QueryFlux(req, w)
		return nil, err
	}
	_, err = query(w, req, ip, key, fn)
	return
}

func QueryFromQL(w http.ResponseWriter, req *http.Request, ip *Proxy, tokens []string, db string) (body []byte, err error) {
	// all circles -> backend by key(db,meas) -> select or show
	meas, err := GetMeasurementFromTokens(tokens)
	if err != nil {
		return nil, ErrGetMeasurement
	}
	key := GetKey(db, meas)
<<<<<<< HEAD

	// pass non-active, rewriting or write-only.
	perms := rand.Perm(len(ip.Circles()))
	for _, p := range perms {
		be := ip.Circle(p).GetBackend(key)
		if !be.IsActive() || be.IsRewriting() || be.IsWriteOnly() {
			continue
		}
		qr := be.Query(req, w, false)
		if qr.Err == nil {
			return qr.Body, nil
		}
		err = qr.Err
	}

	// pass non-active, non-writing (excluding rewriting and write-only).
	backends := ip.GetBackends(key)
	for _, be := range backends {
		if !be.IsActive() || !(be.IsRewriting() || be.IsWriteOnly()) {
			continue
		}
=======
	fn := func(be *Backend, req *http.Request, w http.ResponseWriter) ([]byte, error) {
>>>>>>> d0666547
		qr := be.Query(req, w, false)
		return qr.Body, qr.Err
	}
	body, err = query(w, req, ip, key, fn)
	return
}

func QueryShowQL(w http.ResponseWriter, req *http.Request, ip *Proxy, tokens []string) (body []byte, err error) {
	// all circles -> all backends -> show
	// remove support of query parameter `chunked`
	req.Form.Del("chunked")
	backends := ip.GetAllBackends()
	bodies, inactive, err := QueryInParallel(backends, req, w, true)
	if err != nil {
		return
	}
	if inactive > 0 {
		log.Printf("query: %s, inactive: %d/%d backends unavailable", req.FormValue("q"), inactive, inactive+len(bodies))
		if len(bodies) == 0 {
			return nil, ErrBackendsUnavailable
		}
	}

	var rsp *Response
	stmt2 := GetHeadStmtFromTokens(tokens, 2)
	stmt3 := GetHeadStmtFromTokens(tokens, 3)
	if stmt2 == "show measurements" || stmt2 == "show series" || stmt2 == "show databases" {
		rsp, err = reduceByValues(bodies)
	} else if stmt3 == "show field keys" || stmt3 == "show tag keys" || stmt3 == "show tag values" {
		rsp, err = reduceBySeries(bodies)
	} else if stmt3 == "show retention policies" {
		rsp, err = attachByValues(bodies)
	} else if stmt2 == "show stats" {
		rsp, err = concatByResults(bodies)
	}
	if err != nil {
		return
	}
	if rsp == nil {
		rsp = ResponseFromSeries(nil)
	}
	pretty := req.URL.Query().Get("pretty") == "true"
	body = util.MarshalJSON(rsp, pretty)
	if w.Header().Get("Content-Encoding") == "gzip" {
		var buf bytes.Buffer
		err = Compress(&buf, body)
		if err != nil {
			return
		}
		body = buf.Bytes()
	}
	w.Header().Del("Content-Length")
	return
}

func QueryDeleteOrDropQL(w http.ResponseWriter, req *http.Request, ip *Proxy, tokens []string, db string) (body []byte, err error) {
	// all circles -> backend by key(db,meas) -> delete or drop measurement/series
	meas, err := GetMeasurementFromTokens(tokens)
	if err != nil {
		return nil, err
	}
	key := GetKey(db, meas)
	backends := ip.GetBackends(key)
	return QueryBackends(backends, req, w)
}

func QueryAlterQL(w http.ResponseWriter, req *http.Request, ip *Proxy) (body []byte, err error) {
	// all circles -> all backends -> create or drop database; create, alter or drop retention policy
	backends := ip.GetAllBackends()
	return QueryBackends(backends, req, w)
}

func QueryBackends(backends []*Backend, req *http.Request, w http.ResponseWriter) (body []byte, err error) {
	if len(backends) == 0 {
		return nil, ErrGetBackends
	}
	for _, be := range backends {
		if !be.IsActive() {
			return nil, fmt.Errorf("backend %s(%s) unavailable", be.Name, be.Url)
		}
	}
	bodies, _, err := QueryInParallel(backends, req, w, false)
	if err != nil {
		return nil, err
	}
	return bodies[0], nil
}

func QueryInParallel(backends []*Backend, req *http.Request, w http.ResponseWriter, decompress bool) (bodies [][]byte, inactive int, err error) {
	var wg sync.WaitGroup
	var header http.Header
	req.Header.Set(HeaderQueryOrigin, QueryParallel)
	ch := make(chan *QueryResult, len(backends))
	for _, be := range backends {
		if !be.IsActive() {
			inactive++
			continue
		}
		wg.Add(1)
		go func(be *Backend) {
			defer wg.Done()
			cr := CloneQueryRequest(req)
			ch <- be.Query(cr, nil, decompress)
		}(be)
	}
	go func() {
		wg.Wait()
		close(ch)
	}()
	for qr := range ch {
		if qr.Err != nil {
			err = qr.Err
			return
		}
		header = qr.Header
		bodies = append(bodies, qr.Body)
	}
	if w != nil {
		CopyHeader(w.Header(), header)
	}
	return
}

func reduceByValues(bodies [][]byte) (rsp *Response, err error) {
	var series models.Rows
	var values [][]interface{}
	valuesMap := make(map[string][]interface{})
	for _, b := range bodies {
		_series, err := SeriesFromResponseBytes(b)
		if err != nil {
			return nil, err
		}
		if len(_series) == 1 {
			series = _series
			for _, value := range _series[0].Values {
				key := value[0].(string)
				valuesMap[key] = value
			}
		}
	}
	if len(series) == 1 {
		for _, value := range valuesMap {
			values = append(values, value)
		}
		if len(values) > 0 {
			series[0].Values = values
		} else {
			series = nil
		}
	}
	return ResponseFromSeries(series), nil
}

func reduceBySeries(bodies [][]byte) (rsp *Response, err error) {
	var series models.Rows
	seriesMap := make(map[string]*models.Row)
	for _, b := range bodies {
		_series, err := SeriesFromResponseBytes(b)
		if err != nil {
			return nil, err
		}
		for _, serie := range _series {
			seriesMap[serie.Name] = serie
		}
	}
	for _, serie := range seriesMap {
		series = append(series, serie)
	}
	return ResponseFromSeries(series), nil
}

func attachByValues(bodies [][]byte) (rsp *Response, err error) {
	var series models.Rows
	valuesMap := make(map[string]bool)
	isInitial := false
	for _, b := range bodies {
		_series, err := SeriesFromResponseBytes(b)
		if err != nil {
			return nil, err
		}
		if len(_series) == 1 {
			if series == nil {
				series = _series
			}
			for _, value := range _series[0].Values {
				key := value[0].(string)
				if !isInitial {
					valuesMap[key] = true
					continue
				}
				if _, ok := valuesMap[key]; !ok {
					series[0].Values = append(series[0].Values, value)
					valuesMap[key] = true
				}
			}
			isInitial = true
		}
	}
	return ResponseFromSeries(series), nil
}

func concatByResults(bodies [][]byte) (rsp *Response, err error) {
	var results []*Result
	for _, b := range bodies {
		_results, err := ResultsFromResponseBytes(b)
		if err != nil {
			return nil, err
		}
		if len(_results) == 1 {
			results = append(results, _results[0])
		}
	}
	return ResponseFromResults(results), nil
}<|MERGE_RESOLUTION|>--- conflicted
+++ resolved
@@ -86,31 +86,7 @@
 		return nil, ErrGetMeasurement
 	}
 	key := GetKey(db, meas)
-<<<<<<< HEAD
-
-	// pass non-active, rewriting or write-only.
-	perms := rand.Perm(len(ip.Circles()))
-	for _, p := range perms {
-		be := ip.Circle(p).GetBackend(key)
-		if !be.IsActive() || be.IsRewriting() || be.IsWriteOnly() {
-			continue
-		}
-		qr := be.Query(req, w, false)
-		if qr.Err == nil {
-			return qr.Body, nil
-		}
-		err = qr.Err
-	}
-
-	// pass non-active, non-writing (excluding rewriting and write-only).
-	backends := ip.GetBackends(key)
-	for _, be := range backends {
-		if !be.IsActive() || !(be.IsRewriting() || be.IsWriteOnly()) {
-			continue
-		}
-=======
 	fn := func(be *Backend, req *http.Request, w http.ResponseWriter) ([]byte, error) {
->>>>>>> d0666547
 		qr := be.Query(req, w, false)
 		return qr.Body, qr.Err
 	}
